[package]
name = "iced_graphics"
version = "0.1.0"
authors = ["Héctor Ramón Jiménez <hector0193@gmail.com>"]
edition = "2018"
description = "A bunch of backend-agnostic types that can be leveraged to build a renderer for Iced"
license = "MIT"
repository = "https://github.com/hecrj/iced"
documentation = "https://docs.rs/iced_graphics"
keywords = ["gui", "ui", "graphics", "interface", "widgets"]
categories = ["gui"]

[features]
canvas = ["lyon"]
qr_code = ["qrcode", "canvas"]
font-source = ["font-kit"]
font-fallback = []
font-icons = []
opengl = []

[dependencies]
glam = "0.10"
raw-window-handle = "0.3"
thiserror = "1.0"

[dependencies.bytemuck]
version = "1.4"
features = ["derive"]

[dependencies.iced_native]
version = "0.3"
path = "../native"

[dependencies.iced_style]
version = "0.2"
path = "../style"

[dependencies.lyon]
version = "0.16"
optional = true

[dependencies.qrcode]
version = "0.12"
optional = true

[dependencies.font-kit]
<<<<<<< HEAD
version = "0.9"
=======
version = "0.10"
>>>>>>> e7344d03
optional = true

[package.metadata.docs.rs]
rustdoc-args = ["--cfg", "docsrs"]
all-features = true<|MERGE_RESOLUTION|>--- conflicted
+++ resolved
@@ -44,11 +44,7 @@
 optional = true
 
 [dependencies.font-kit]
-<<<<<<< HEAD
 version = "0.9"
-=======
-version = "0.10"
->>>>>>> e7344d03
 optional = true
 
 [package.metadata.docs.rs]
